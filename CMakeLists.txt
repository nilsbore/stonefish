cmake_minimum_required(VERSION 3.10)
project(Stonefish VERSION 1.3.0)

# Automatic configuration
configure_file(version.h.in version.h)
configure_file(stonefish.pc.in stonefish.pc)

# Options
if(NOT CMAKE_BUILD_TYPE)
    set(CMAKE_BUILD_TYPE Release)
endif()
option(BUILD_TESTS "Build applications testing different features of the Stonefish library" OFF)
option(EMBED_RESOURCES "Embed internal resources in the library executable" OFF)

# Compile flags
set(CMAKE_CXX_STANDARD 17)
set(CMAKE_CXX_STANDARD_REQUIRED True)
set(CMAKE_CXX_FLAGS "-DBT_EULER_DEFAULT_ZYX -DBT_USE_DOUBLE_PRECISION")
set(CMAKE_CXX_FLAGS_DEBUG "-Wall -g -DDEBUG")
set(CMAKE_CXX_FLAGS_RELEASE "-O3 -DNDEBUG")
set(OpenGL_GL_PREFERENCE "GLVND")

# Find required libraries
find_package(OpenGL REQUIRED)
find_package(SDL2 REQUIRED)
find_package(Freetype REQUIRED)

# Generate C++ code from all resource files (optional)
set(RESOURCES) # This variable stores array of generated resource files
if(EMBED_RESOURCES)
    add_subdirectory(${CMAKE_CURRENT_SOURCE_DIR}/ResourceManager) # Build resource manager 
    file(GLOB_RECURSE RESOURCE_FILES RELATIVE "${CMAKE_CURRENT_SOURCE_DIR}" "${CMAKE_CURRENT_SOURCE_DIR}/Library/shaders/*.*") # Find resource files
    rm_embed_resources(RESOURCES ${RESOURCE_FILES}) # Generate C++ code
    set(CMAKE_CXX_FLAGS "${CMAKE_CXX_FLAGS} -DEMBEDDED_RESOURCES -DRM_NO_EXCEPTIONS")
    add_definitions(-DSHADER_DIR_PATH=\"Library/shaders/\") #Sets shader path for resources
    include_directories(${RESOURCE_MANAGER_INCLUDE_DIRS})
endif()

# Add include directories
include_directories(
    ${PROJECT_BINARY_DIR}
    Library/include
    3rdparty
    ${OPENGL_INCLUDE_DIRS}
    ${SDL2_INCLUDE_DIRS}
    ${FREETYPE_INCLUDE_DIRS}
)

# Find library source files
file(GLOB_RECURSE SOURCES "${CMAKE_CURRENT_SOURCE_DIR}/Library/src/*.cpp")
file(GLOB_RECURSE SOURCES_3RD "${CMAKE_CURRENT_SOURCE_DIR}/3rdparty/*.cpp")

# Define targets
if(BUILD_TESTS)
    # Create tests and use library locally (has to be disabled when installing system-wide!)
    add_library(Stonefish_test SHARED ${SOURCES} ${SOURCES_3RD} ${RESOURCES})
    target_link_libraries(Stonefish_test ${FREETYPE_LIBRARIES} ${OPENGL_LIBRARIES} ${SDL2_LIBRARIES})
    if(NOT EMBED_RESOURCES)
        add_definitions(-DSHADER_DIR_PATH=\"${CMAKE_CURRENT_SOURCE_DIR}/Library/shaders/\") #Sets shader path for the library
    endif()
    add_subdirectory(Tests)
else()
    # Create shared library to be installed system-wide
    add_library(Stonefish SHARED ${SOURCES} ${SOURCES_3RD} ${RESOURCES})
    target_link_libraries(Stonefish ${FREETYPE_LIBRARIES} ${OPENGL_LIBRARIES} ${SDL2_LIBRARIES})
    if(NOT EMBED_RESOURCES)
        add_definitions(-DSHADER_DIR_PATH=\"${CMAKE_INSTALL_PREFIX}/share/Stonefish/shaders/\") #Sets shader path for the library
    endif()

    # Install library in the system
    install(
        TARGETS Stonefish 
        LIBRARY DESTINATION ${CMAKE_INSTALL_PREFIX}/lib
    )
    
    # Install Stonefish headers
    install(DIRECTORY Library/include/ DESTINATION ${CMAKE_INSTALL_PREFIX}/include/Stonefish)
    
    # Install 3rdparty headers
    file(GLOB_RECURSE INCLUDES_3RD "${CMAKE_CURRENT_SOURCE_DIR}/3rdparty/*.h")
    foreach(f ${INCLUDES_3RD})
        file(RELATIVE_PATH frel "${CMAKE_CURRENT_SOURCE_DIR}/3rdparty" ${f})
        get_filename_component(dir ${frel} DIRECTORY)
        install(FILES ${f} DESTINATION ${CMAKE_INSTALL_PREFIX}/include/Stonefish/${dir})
    endforeach()
    
    #Install other files
<<<<<<< HEAD
    install(DIRECTORY Library/shaders/ DESTINATION ${CMAKE_INSTALL_PREFIX}/share/Stonefish/shaders)
    install(FILES ${PROJECT_BINARY_DIR}/version.h DESTINATION ${CMAKE_INSTALL_PREFIX}/include/Stonefish)
    install(FILES ${PROJECT_BINARY_DIR}/stonefish.pc DESTINATION ${CMAKE_INSTALL_PREFIX}/lib/pkgconfig)
=======
    install(FILES ${PROJECT_BINARY_DIR}/version.h DESTINATION ${CMAKE_INSTALL_PREFIX}/include/Stonefish) # Version header
    install(FILES ${PROJECT_BINARY_DIR}/stonefish.pc DESTINATION ${CMAKE_INSTALL_PREFIX}/lib/pkgconfig) # Pkg-config configuration
    if(NOT EMBED_RESOURCES)
        install(DIRECTORY Library/shaders/ DESTINATION ${CMAKE_INSTALL_PREFIX}/share/Stonefish/shaders) # Resources
    endif()    
>>>>>>> 707edbe0
endif()<|MERGE_RESOLUTION|>--- conflicted
+++ resolved
@@ -85,15 +85,9 @@
     endforeach()
     
     #Install other files
-<<<<<<< HEAD
-    install(DIRECTORY Library/shaders/ DESTINATION ${CMAKE_INSTALL_PREFIX}/share/Stonefish/shaders)
-    install(FILES ${PROJECT_BINARY_DIR}/version.h DESTINATION ${CMAKE_INSTALL_PREFIX}/include/Stonefish)
-    install(FILES ${PROJECT_BINARY_DIR}/stonefish.pc DESTINATION ${CMAKE_INSTALL_PREFIX}/lib/pkgconfig)
-=======
     install(FILES ${PROJECT_BINARY_DIR}/version.h DESTINATION ${CMAKE_INSTALL_PREFIX}/include/Stonefish) # Version header
     install(FILES ${PROJECT_BINARY_DIR}/stonefish.pc DESTINATION ${CMAKE_INSTALL_PREFIX}/lib/pkgconfig) # Pkg-config configuration
     if(NOT EMBED_RESOURCES)
         install(DIRECTORY Library/shaders/ DESTINATION ${CMAKE_INSTALL_PREFIX}/share/Stonefish/shaders) # Resources
     endif()    
->>>>>>> 707edbe0
 endif()